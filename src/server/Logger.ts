--- conflicted
+++ resolved
@@ -23,19 +23,8 @@
 if (config.otelEnabled()) {
   console.log("OTEL enabled");
   // Configure OpenTelemetry endpoint with basic auth (if provided)
-<<<<<<< HEAD
   const headers: Record<string, string> = {};
-  if (config.otelUsername() && config.otelPassword()) {
-    headers["Authorization"] =
-      "Basic " +
-      Buffer.from(`${config.otelUsername()}:${config.otelPassword()}`).toString(
-        "base64",
-      );
-  }
-=======
-  const headers = {};
   headers["Authorization"] = config.otelAuthHeader();
->>>>>>> 932d4f3b
 
   // Add OTLP exporter for logs
   const logExporter = new OTLPLogExporter({
